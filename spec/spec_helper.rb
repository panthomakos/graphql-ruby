# frozen_string_literal: true

def rails_should_be_installed?
  ENV['WITHOUT_RAILS'] != 'yes'
end
require "codeclimate-test-reporter"
CodeClimate::TestReporter.start

if rails_should_be_installed?
  require "rake"
  require "rails/all"
  require "rails/generators"

  require "jdbc/sqlite3" if RUBY_ENGINE == 'jruby'
  require "sqlite3" if RUBY_ENGINE == 'ruby'
  require "pg" if RUBY_ENGINE == 'ruby'
  require "sequel"
end

require "graphql"
require "graphql/rake_task"
require "benchmark"
require "pry"
require "minitest/autorun"
require "minitest/focus"
require "minitest/reporters"
Minitest::Reporters.use! Minitest::Reporters::DefaultReporter.new(color: true)

Minitest::Spec.make_my_diffs_pretty!

# Filter out Minitest backtrace while allowing backtrace from other libraries
# to be shown.
Minitest.backtrace_filter = Minitest::BacktraceFilter.new


# This is for convenient access to metadata in test definitions
assign_metadata_key = ->(target, key, value) { target.metadata[key] = value }
assign_metadata_flag = ->(target, flag) { target.metadata[flag] = true }
GraphQL::BaseType.accepts_definitions(metadata: assign_metadata_key)
GraphQL::Field.accepts_definitions(metadata: assign_metadata_key)
GraphQL::Argument.accepts_definitions(metadata: assign_metadata_key)
GraphQL::Argument.accepts_definitions(metadata_flag: assign_metadata_flag)
GraphQL::EnumType::EnumValue.accepts_definitions(metadata: assign_metadata_key)

# Can be used as a GraphQL::Schema::Warden for some purposes, but allows nothing
module NothingWarden
  def self.enum_values(enum_type)
    []
  end
end

# Use this when a schema requires a `resolve_type` hook
# but you know it won't be called
NO_OP_RESOLVE_TYPE = ->(type, obj, ctx) {
  raise "this should never be called"
}

# Load support files
Dir["#{File.dirname(__FILE__)}/support/**/*.rb"].each do |f|
  unless rails_should_be_installed?
    next if f.end_with?('star_wars/data.rb')
    next if f.end_with?('base_generator_test.rb')
  end
  require f
end

def star_wars_query(string, variables={}, context: {})
  GraphQL::Query.new(StarWars::Schema, string, variables: variables, context: context).result
end

<<<<<<< HEAD
=======
def with_bidirectional_pagination
  prev_value = GraphQL::Relay::ConnectionType.bidirectional_pagination
  GraphQL::Relay::ConnectionType.bidirectional_pagination = true
  yield
ensure
  GraphQL::Relay::ConnectionType.bidirectional_pagination = prev_value
end 

>>>>>>> 040179c1
module TestTracing
  class << self
    def clear
      traces.clear
    end

    def traces
      @traces ||= []
    end

    def with_trace
      GraphQL::Tracing.install(self)
      clear
      yield
      GraphQL::Tracing.uninstall(self)
      traces
    end

    def trace(key, data)
      data[:key] = key
      result = yield
      data[:result] = result
      traces << data
      result
    end
  end
end

if rails_should_be_installed?
  GraphQL::Tracing.uninstall(GraphQL::Tracing::ActiveSupportNotificationsTracing)
end<|MERGE_RESOLUTION|>--- conflicted
+++ resolved
@@ -68,8 +68,6 @@
   GraphQL::Query.new(StarWars::Schema, string, variables: variables, context: context).result
 end
 
-<<<<<<< HEAD
-=======
 def with_bidirectional_pagination
   prev_value = GraphQL::Relay::ConnectionType.bidirectional_pagination
   GraphQL::Relay::ConnectionType.bidirectional_pagination = true
@@ -78,7 +76,6 @@
   GraphQL::Relay::ConnectionType.bidirectional_pagination = prev_value
 end 
 
->>>>>>> 040179c1
 module TestTracing
   class << self
     def clear
