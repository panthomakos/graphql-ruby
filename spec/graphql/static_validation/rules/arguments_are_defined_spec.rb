--- conflicted
+++ resolved
@@ -18,40 +18,6 @@
     }
   "}
 
-
-<<<<<<< HEAD
-    query_root_error = {
-      "message"=>"Field 'cheese' doesn't accept argument 'silly'",
-      "locations"=>[{"line"=>4, "column"=>14}],
-      "path"=>["query getCheese", "cheese", "silly"],
-      "extensions"=>{"code"=>"argumentNotAccepted", "name"=>"cheese", "typeName"=>"Field", "argumentName"=>"silly"}
-    }
-    assert_includes(errors, query_root_error)
-
-    input_obj_record = {
-      "message"=>"InputObject 'DairyProductInput' doesn't accept argument 'wacky'",
-      "locations"=>[{"line"=>5, "column"=>30}],
-      "path"=>["query getCheese", "searchDairy", "product", "wacky"],
-      "extensions"=>{"code"=>"argumentNotAccepted", "name"=>"DairyProductInput", "typeName"=>"InputObject", "argumentName"=>"wacky"}
-    }
-    assert_includes(errors, input_obj_record)
-
-    fragment_error = {
-      "message"=>"Field 'similarCheese' doesn't accept argument 'nonsense'",
-      "locations"=>[{"line"=>9, "column"=>36}],
-      "path"=>["fragment cheeseFields", "similarCheese", "nonsense"],
-      "extensions"=>{"code"=>"argumentNotAccepted", "name"=>"similarCheese", "typeName"=>"Field", "argumentName"=>"nonsense"}
-    }
-    assert_includes(errors, fragment_error)
-
-    directive_error = {
-      "message"=>"Directive 'skip' doesn't accept argument 'something'",
-      "locations"=>[{"line"=>10, "column"=>16}],
-      "path"=>["fragment cheeseFields", "id", "something"],
-      "extensions"=>{"code"=>"argumentNotAccepted", "name"=>"skip", "typeName"=>"Directive", "argumentName"=>"something"}
-    }
-    assert_includes(errors, directive_error)
-=======
   describe "finds undefined arguments to fields and directives" do
     it "works with error bubbling" do
       with_error_bubbling(Dummy::Schema) do
@@ -100,8 +66,6 @@
          refute_includes(errors, extra_error)
       end
     end
-
->>>>>>> 48327f28
   end
 
   describe "dynamic fields" do
