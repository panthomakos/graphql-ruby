--- conflicted
+++ resolved
@@ -106,15 +106,10 @@
       },
       multiplex_analyzer: ->(schema, analyzer) { schema.multiplex_analyzers << analyzer },
       middleware: ->(schema, middleware) { schema.middleware << middleware },
-<<<<<<< HEAD
       lazy_resolve: ->(schema, lazy_class, lazy_value_method, concurrent_exec_method = nil) {
         schema.lazy_methods.set(lazy_class, lazy_value_method, concurrent_exec_method)
       },
-      rescue_from: ->(schema, err_class, &block) { schema.rescue_from(err_class, &block)},
-=======
-      lazy_resolve: ->(schema, lazy_class, lazy_value_method) { schema.lazy_methods.set(lazy_class, lazy_value_method) },
       rescue_from: ->(schema, err_class, &block) { schema.rescue_from(err_class, &block) },
->>>>>>> 07163cfd
       tracer: ->(schema, tracer) { schema.tracers.push(tracer) }
 
     attr_accessor \
@@ -710,13 +705,8 @@
         :execute, :multiplex,
         :static_validator, :introspection_system,
         :query_analyzers, :tracers, :instrumenters,
-<<<<<<< HEAD
-        :validate, :multiplex_analyzers,
-        :lazy?, :lazy_method_name, :concurrent_method_name, :after_lazy, :sync_lazy,
-=======
         :execution_strategy_for_operation,
-        :validate, :multiplex_analyzers, :lazy?, :lazy_method_name, :after_lazy, :sync_lazy,
->>>>>>> 07163cfd
+        :validate, :multiplex_analyzers, :lazy?, :lazy_method_name, :concurrent_method_name, :after_lazy, :sync_lazy,
         # Configuration
         :analysis_engine, :analysis_engine=, :using_ast_analysis?, :interpreter?,
         :max_complexity=, :max_depth=,
@@ -782,14 +772,9 @@
             schema_defn.instrumenters[step] << inst
           end
         end
-<<<<<<< HEAD
-        schema_defn.instrumenters[:query] << GraphQL::Schema::Member::Instrumentation
+
         lazy_classes.each do |lazy_class, (value_method, exec_method)|
           schema_defn.lazy_methods.set(lazy_class, value_method, exec_method)
-=======
-        lazy_classes.each do |lazy_class, value_method|
-          schema_defn.lazy_methods.set(lazy_class, value_method)
->>>>>>> 07163cfd
         end
         if @rescues
           @rescues.each do |err_class, handler|
