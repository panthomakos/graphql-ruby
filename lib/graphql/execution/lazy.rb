--- conflicted
+++ resolved
@@ -23,19 +23,13 @@
       attr_reader :path, :field
 
       # Create a {Lazy} which will get its inner value by calling the block
-<<<<<<< HEAD
       # @param value_proc [Proc] a block to get the inner value (later)
-      def initialize(original = nil, value:, exec:)
+      # @param path [Array<String, Integer>]
+      # @param field [GraphQL::Schema::Field]
+      def initialize(original = nil, path: nil, field: nil, value:, exec:)
         @original = original
         @value_proc = value
         @exec_proc = exec
-=======
-      # @param path [Array<String, Integer>]
-      # @param field [GraphQL::Schema::Field]
-      # @param get_value_func [Proc] a block to get the inner value (later)
-      def initialize(path: nil, field: nil, &get_value_func)
-        @get_value_func = get_value_func
->>>>>>> 07163cfd
         @resolved = false
         @path = path
         @field = field
