# frozen_string_literal: true
# test_via: ../object.rb
require "graphql/schema/field/connection_extension"
require "graphql/schema/field/scope_extension"

module GraphQL
  class Schema
    class Field
      include GraphQL::Schema::Member::CachedGraphQLDefinition
      include GraphQL::Schema::Member::AcceptsDefinition
      include GraphQL::Schema::Member::HasArguments
      include GraphQL::Schema::Member::HasPath

      # @return [String] the GraphQL name for this field, camelized unless `camelize: false` is provided
      attr_reader :name
      alias :graphql_name :name

      attr_writer :description

      # @return [String, nil] If present, the field is marked as deprecated with this documentation
      attr_accessor :deprecation_reason

      # @return [Symbol] Method or hash key to look up
      attr_reader :method_sym

      # @return [String] Method or hash key to look up
      attr_reader :method_str

      # @return [Class] The type that this field belongs to
      attr_reader :owner

      # @return [Class, nil] The {Schema::Resolver} this field was derived from, if there is one
      def resolver
        @resolver_class
      end

      alias :mutation :resolver

      # @return [Array<Symbol>]
      attr_reader :extras

      # @return [Boolean] Apply tracing to this field? (Default: skip scalars, this is the override value)
      attr_reader :trace

      # @return [String, nil]
      attr_reader :subscription_scope

      # Create a field instance from a list of arguments, keyword arguments, and a block.
      #
      # This method implements prioritization between the `resolver` or `mutation` defaults
      # and the local overrides via other keywords.
      #
      # It also normalizes positional arguments into keywords for {Schema::Field#initialize}.
      # @param resolver [Class] A {GraphQL::Schema::Resolver} class to use for field configuration
      # @param mutation [Class] A {GraphQL::Schema::Mutation} class to use for field configuration
      # @return [GraphQL::Schema:Field] an instance of `self
      # @see {.initialize} for other options
      def self.from_options(name = nil, type = nil, desc = nil, resolver: nil, mutation: nil, **kwargs, &block)
        if (parent_config = resolver || mutation)
          # Get the parent config, merge in local overrides
          kwargs = parent_config.field_options.merge(kwargs)
          # Add a reference to that parent class
          kwargs[:resolver_class] = parent_config
        end

        if name
          kwargs[:name] = name
        end

        if !type.nil?
          if type.is_a?(GraphQL::Field)
            raise ArgumentError, "A GraphQL::Field was passed as the second argument, use the `field:` keyword for this instead."
          end
          if desc
            if kwargs[:description]
              raise ArgumentError, "Provide description as a positional argument or `description:` keyword, but not both (#{desc.inspect}, #{kwargs[:description].inspect})"
            end

            kwargs[:description] = desc
            kwargs[:type] = type
          elsif (kwargs[:field] || kwargs[:function] || resolver || mutation) && type.is_a?(String)
            # The return type should be copied from `field` or `function`, and the second positional argument is the description
            kwargs[:description] = type
          else
            kwargs[:type] = type
          end
        end
        new(**kwargs, &block)
      end

      # Can be set with `connection: true|false` or inferred from a type name ending in `*Connection`
      # @return [Boolean] if true, this field will be wrapped with Relay connection behavior
      def connection?
        if @connection.nil?
          # Provide default based on type name
          return_type_name = if (contains_type = @field || @function)
            Member::BuildType.to_type_name(contains_type.type)
          elsif @return_type_expr
            Member::BuildType.to_type_name(@return_type_expr)
          else
            # As a last ditch, try to force loading the return type:
            type.unwrap.name
          end
          @connection = return_type_name.end_with?("Connection")
        else
          @connection
        end
      end

      # @return [Boolean] if true, the return type's `.scope_items` method will be applied to this field's return value
      def scoped?
        if !@scope.nil?
          # The default was overridden
          @scope
        else
          @return_type_expr.is_a?(Array) || (@return_type_expr.is_a?(String) && @return_type_expr.include?("[")) || connection?
        end
      end

      # @param name [Symbol] The underscore-cased version of this field name (will be camelized for the GraphQL API)
      # @param type [Class, GraphQL::BaseType, Array] The return type of this field
      # @param owner [Class] The type that this field belongs to
      # @param null [Boolean] `true` if this field may return `null`, `false` if it is never `null`
      # @param description [String] Field description
      # @param deprecation_reason [String] If present, the field is marked "deprecated" with this message
      # @param method [Symbol] The method to call to resolve this field (defaults to `name`)
      # @param hash_key [Object] The hash key to lookup to resolve this field (defaults to `name` or `name.to_s`)
      # @param connection [Boolean] `true` if this field should get automagic connection behavior; default is to infer by `*Connection` in the return type name
      # @param max_page_size [Integer] For connections, the maximum number of items to return from this field
      # @param introspection [Boolean] If true, this field will be marked as `#introspection?` and the name may begin with `__`
      # @param resolve [<#call(obj, args, ctx)>] **deprecated** for compatibility with <1.8.0
      # @param field [GraphQL::Field, GraphQL::Schema::Field] **deprecated** for compatibility with <1.8.0
      # @param function [GraphQL::Function] **deprecated** for compatibility with <1.8.0
      # @param resolver_class [Class] (Private) A {Schema::Resolver} which this field was derived from. Use `resolver:` to create a field with a resolver.
      # @param arguments [{String=>GraphQL::Schema::Argument, Hash}] Arguments for this field (may be added in the block, also)
      # @param camelize [Boolean] If true, the field name will be camelized when building the schema
      # @param complexity [Numeric] When provided, set the complexity for this field
      # @param scope [Boolean] If true, the return type's `.scope_items` method will be called on the return value
      # @param subscription_scope [Symbol, String] A key in `context` which will be used to scope subscription payloads
      # @param extensions [Array<Class>] Named extensions to apply to this field (see also {#extension})
      # @param trace [Boolean] If true, a {GraphQL::Tracing} tracer will measure this scalar field
      def initialize(type: nil, name: nil, owner: nil, null: nil, field: nil, function: nil, description: nil, deprecation_reason: nil, method: nil, connection: nil, max_page_size: nil, scope: nil, resolve: nil, introspection: false, hash_key: nil, camelize: true, trace: nil, complexity: 1, extras: [], extensions: [], resolver_class: nil, subscription_scope: nil, relay_node_field: false, relay_nodes_field: false, arguments: {}, &definition_block)
        if name.nil?
          raise ArgumentError, "missing first `name` argument or keyword `name:`"
        end
        if !(field || function || resolver_class)
          if type.nil?
            raise ArgumentError, "missing second `type` argument or keyword `type:`"
          end
          if null.nil?
            raise ArgumentError, "missing keyword argument null:"
          end
        end
        if (field || function || resolve) && extras.any?
          raise ArgumentError, "keyword `extras:` may only be used with method-based resolve and class-based field such as mutation class, please remove `field:`, `function:` or `resolve:`"
        end
        @name = camelize ? Member::BuildType.camelize(name.to_s) : name.to_s
        @description = description
        if field.is_a?(GraphQL::Schema::Field)
          raise ArgumentError, "Instead of passing a field as `field:`, use `add_field(field)` to add an already-defined field."
        else
          @field = field
        end
        @function = function
        @resolve = resolve
        @deprecation_reason = deprecation_reason
        if method && hash_key
          raise ArgumentError, "Provide `method:` _or_ `hash_key:`, not both. (called with: `method: #{method.inspect}, hash_key: #{hash_key.inspect}`)"
        end

        # TODO: I think non-string/symbol hash keys are wrongly normalized (eg `1` will not work)
        method_name = method || hash_key || Member::BuildType.underscore(name.to_s)

        @method_str = method_name.to_s
        @method_sym = method_name.to_sym
        @complexity = complexity
        @return_type_expr = type
        @return_type_null = null
        @connection = connection
        @max_page_size = max_page_size
        @introspection = introspection
        @extras = extras
        @resolver_class = resolver_class
        @scope = scope
        @trace = trace
        @relay_node_field = relay_node_field
        @relay_nodes_field = relay_nodes_field

        # Override the default from HasArguments
        @own_arguments = {}
        arguments.each do |name, arg|
          if arg.is_a?(Hash)
            argument(name: name, **arg)
          else
            @own_arguments[name] = arg
          end
        end

        @owner = owner
        @subscription_scope = subscription_scope

        # Do this last so we have as much context as possible when initializing them:
        @extensions = []
        if extensions.any?
          self.extensions(extensions)
        end
        # This should run before connection extension,
        # but should it run after the definition block?
        if scoped?
          self.extension(ScopeExtension)
        end
        # The problem with putting this after the definition_block
        # is that it would override arguments
        if connection?
          self.extension(ConnectionExtension)
        end

        if definition_block
          if definition_block.arity == 1
            yield self
          else
            instance_eval(&definition_block)
          end
        end
      end

      # @param text [String]
      # @return [String]
      def description(text = nil)
        if text
          @description = text
        else
          @description
        end
      end

      # Read extension instances from this field,
      # or add new classes/options to be initialized on this field.
      #
      # @param extensions [Array<Class>, Hash<Class => Object>] Add extensions to this field
      # @return [Array<GraphQL::Schema::FieldExtension>] extensions to apply to this field
      def extensions(new_extensions = nil)
        if new_extensions.nil?
          # Read the value
          @extensions
        else
          if @resolve || @function
            raise ArgumentError, <<-MSG
Extensions are not supported with resolve procs or functions,
but #{owner.name}.#{name} has: #{@resolve || @function}
So, it can't have extensions: #{extensions}.
Use a method or a Schema::Resolver instead.
MSG
          end

          # Normalize to a Hash of {name => options}
          extensions_with_options = if new_extensions.last.is_a?(Hash)
            new_extensions.pop
          else
            {}
          end
          new_extensions.each do |f|
            extensions_with_options[f] = nil
          end

          # Initialize each class and stash the instance
          extensions_with_options.each do |extension_class, options|
            @extensions << extension_class.new(field: self, options: options)
          end
        end
      end

      # Add `extension` to this field, initialized with `options` if provided.
      # @param extension [Class] subclass of {Schema::Fieldextension}
      # @param options [Object] if provided, given as `options:` when initializing `extension`.
      def extension(extension, options = nil)
        extensions([{extension => options}])
      end

      def complexity(new_complexity)
        case new_complexity
        when Proc
          if new_complexity.parameters.size != 3
            fail(
              "A complexity proc should always accept 3 parameters: ctx, args, child_complexity. "\
              "E.g.: complexity ->(ctx, args, child_complexity) { child_complexity * args[:limit] }"
            )
          else
            @complexity = new_complexity
          end
        when Numeric
          @complexity = new_complexity
        else
          raise("Invalid complexity: #{new_complexity.inspect} on #{@name}")
        end
      end

      # @return [Integer, nil] Applied to connections if present
      attr_reader :max_page_size

      # @return [GraphQL::Field]
      def to_graphql
        field_defn = if @field
          @field.dup
        elsif @function
          GraphQL::Function.build_field(@function)
        else
          GraphQL::Field.new
        end

        field_defn.name = @name
        if @return_type_expr
          field_defn.type = -> { type }
        end

        if @description
          field_defn.description = @description
        end

        if @deprecation_reason
          field_defn.deprecation_reason = @deprecation_reason
        end

        if @resolver_class
          if @resolver_class < GraphQL::Schema::Mutation
            field_defn.mutation = @resolver_class
          end
          field_defn.metadata[:resolver] = @resolver_class
        end

        if !@trace.nil?
          field_defn.trace = @trace
        end

        if @relay_node_field
          field_defn.relay_node_field = @relay_node_field
        end

        if @relay_nodes_field
          field_defn.relay_nodes_field = @relay_nodes_field
        end

        field_defn.resolve = self.method(:resolve_field)
        field_defn.connection = connection?
        field_defn.connection_max_page_size = max_page_size
        field_defn.introspection = @introspection
        field_defn.complexity = @complexity
        field_defn.subscription_scope = @subscription_scope

        arguments.each do |name, defn|
          arg_graphql = defn.to_graphql
          field_defn.arguments[arg_graphql.name] = arg_graphql
        end

        # Support a passed-in proc, one way or another
        @resolve_proc = if @resolve
          @resolve
        elsif @function
          @function
        elsif @field
          @field.resolve_proc
        end

        # Ok, `self` isn't a class, but this is for consistency with the classes
        field_defn.metadata[:type_class] = self

        field_defn
      end

      def type
        @type ||= Member::BuildType.parse_type(@return_type_expr, null: @return_type_null)
      rescue
        raise ArgumentError, "Failed to build return type for #{@owner.graphql_name}.#{name} from #{@return_type_expr.inspect}: #{$!.message}", $!.backtrace
      end

      def visible?(context)
        if @resolver_class
          @resolver_class.visible?(context)
        else
          true
        end
      end

      def accessible?(context)
        if @resolver_class
          @resolver_class.accessible?(context)
        else
          true
        end
      end

      def authorized?(object, context)
        self_auth = if @resolver_class
          @resolver_class.authorized?(object, context)
        else
          true
        end

        self_auth && arguments.each_value.all? { |a| a.authorized?(object, context) }
      end

      # Implement {GraphQL::Field}'s resolve API.
      #
      # Eventually, we might hook up field instances to execution in another way. TBD.
      # @see #resolve for how the interpreter hooks up to it
      def resolve_field(obj, args, ctx)
        ctx.schema.after_lazy(obj) do |after_obj|
          # First, apply auth ...
          query_ctx = ctx.query.context
          inner_obj = after_obj && after_obj.object
          if authorized?(inner_obj, query_ctx)
            # Then if it passed, resolve the field
            if @resolve_proc
              # Might be nil, still want to call the func in that case
              @resolve_proc.call(inner_obj, args, ctx)
            else
              public_send_field(after_obj, args, ctx)
            end
          else
            nil
          end
        end
      end

      # This method is called by the interpreter for each field.
      # You can extend it in your base field classes.
      # @param object [GraphQL::Schema::Object] An instance of some type class, wrapping an application object
      # @param args [Hash] A symbol-keyed hash of Ruby keyword arguments. (Empty if no args)
      # @param ctx [GraphQL::Query::Context]
      def resolve(object, args, ctx)
        if @resolve_proc
          raise "Can't run resolve proc for #{path} when using GraphQL::Execution::Interpreter"
        end
        begin
          # Unwrap the GraphQL object to get the application object.
          application_object = object.object
          if self.authorized?(application_object, ctx)
            # Apply field extensions
            with_extensions(object, args, ctx) do |extended_obj, extended_args|
              field_receiver = if @resolver_class
                resolver_obj = if extended_obj.is_a?(GraphQL::Schema::Object)
                  extended_obj.object
                else
                  extended_obj
                end
                @resolver_class.new(object: resolver_obj, context: ctx)
              else
                extended_obj
              end

              # Call the method with kwargs, if there are any
              if extended_args.any?
                field_receiver.public_send(method_sym, extended_args)
              else
                field_receiver.public_send(method_sym)
              end
            end
          end
        rescue GraphQL::UnauthorizedError => err
          ctx.schema.unauthorized_object(err)
        end
      rescue GraphQL::ExecutionError => err
        err
      end

      # Find a way to resolve this field, checking:
      #
      # - Hash keys, if the wrapped object is a hash;
      # - A method on the wrapped object;
      # - Or, raise not implemented.
      #
      # This can be overridden by defining a method on the object type.
      # @param obj [GraphQL::Schema::Object]
      # @param ruby_kwargs [Hash<Symbol => Object>]
      # @param ctx [GraphQL::Query::Context]
      def resolve_field_method(obj, ruby_kwargs, ctx)
        if obj.object.is_a?(Hash)
          inner_object = obj.object
          if inner_object.key?(@method_sym)
            inner_object[@method_sym]
          else
            inner_object[@method_str]
          end
        elsif obj.object.respond_to?(@method_sym)
          if ruby_kwargs.any?
            obj.object.public_send(@method_sym, **ruby_kwargs)
          else
            obj.object.public_send(@method_sym)
          end
        else
          raise <<-ERR
        Failed to implement #{@owner.graphql_name}.#{@name}, tried:

        - `#{obj.class}##{@method_sym}`, which did not exist
        - `#{obj.object.class}##{@method_sym}`, which did not exist
        - Looking up hash key `#{@method_sym.inspect}` or `#{@method_str.inspect}` on `#{obj.object}`, but it wasn't a Hash

        To implement this field, define one of the methods above (and check for typos)
        ERR
        end
      end

      private

<<<<<<< HEAD
=======
      def apply_scope(value, ctx)
        if scoped?
          ctx.schema.after_lazy(value) do |inner_value|
            @type.unwrap.scope_items(inner_value, ctx)
          end
        else
          value
        end
      end

      CONTEXT_EXTRAS = [:path]

      # @param ctx [GraphQL::Query::Context::FieldResolutionContext]
      def fetch_extra(extra_name, ctx)
        if !CONTEXT_EXTRAS.include?(extra_name) && respond_to?(extra_name)
          self.public_send(extra_name)
        elsif ctx.respond_to?(extra_name)
          ctx.public_send(extra_name)
        else
          raise NotImplementedError, "Unknown field extra for #{self.path}: #{extra_name.inspect}"
        end
      end

>>>>>>> a4b09610
      NO_ARGS = {}.freeze

      def public_send_field(obj, graphql_args, field_ctx)
        if graphql_args.any? || @extras.any?
          # Splat the GraphQL::Arguments to Ruby keyword arguments
          ruby_kwargs = graphql_args.to_kwargs
          # Apply any `prepare` methods. Not great code organization, can this go somewhere better?
          arguments.each do |name, arg_defn|
            ruby_kwargs_key = arg_defn.keyword
            if ruby_kwargs.key?(ruby_kwargs_key) && arg_defn.prepare
              ruby_kwargs[ruby_kwargs_key] = arg_defn.prepare_value(obj, ruby_kwargs[ruby_kwargs_key])
            end
          end

          @extras.each do |extra_arg|
            ruby_kwargs[extra_arg] = fetch_extra(extra_arg, field_ctx)
          end
        else
          ruby_kwargs = NO_ARGS
        end

        query_ctx = field_ctx.query.context
        with_extensions(obj, ruby_kwargs, query_ctx) do |extended_obj, extended_args|
          if @resolver_class
            if extended_obj.is_a?(GraphQL::Schema::Object)
              extended_obj = extended_obj.object
            end
            extended_obj = @resolver_class.new(object: extended_obj, context: query_ctx)
          end

          if extended_args.any?
            extended_obj.public_send(@method_sym, **extended_args)
          else
            extended_obj.public_send(@method_sym)
          end
        end
      end

      # Wrap execution with hooks.
      # Written iteratively to avoid big stack traces.
      # @return [Object] Whatever the
      def with_extensions(obj, args, ctx)
        if @extensions.none?
          yield(obj, args)
        else
          # Save these so that the originals can be re-given to `after_resolve` handlers.
          original_args = args
          original_obj = obj

          memos = []
          @extensions.each do |ext|
            ext.before_resolve(object: obj, arguments: args, context: ctx) do |extended_obj, extended_args, memo|
              # update this scope with the yielded value
              obj = extended_obj
              args = extended_args
              # record the memo (or nil if none was yielded)
              memos << memo
            end
          end
          # Call the block which actually calls resolve
          value = yield(obj, args)

          ctx.schema.after_lazy(value) do |resolved_value|
            @extensions.each_with_index do |ext, idx|
              memo = memos[idx]
              # TODO after_lazy?
              resolved_value = ext.after_resolve(object: original_obj, arguments: original_args, context: ctx, value: resolved_value, memo: memo)
            end
            resolved_value
          end
        end
      end
    end
  end
end<|MERGE_RESOLUTION|>--- conflicted
+++ resolved
@@ -502,18 +502,6 @@
 
       private
 
-<<<<<<< HEAD
-=======
-      def apply_scope(value, ctx)
-        if scoped?
-          ctx.schema.after_lazy(value) do |inner_value|
-            @type.unwrap.scope_items(inner_value, ctx)
-          end
-        else
-          value
-        end
-      end
-
       CONTEXT_EXTRAS = [:path]
 
       # @param ctx [GraphQL::Query::Context::FieldResolutionContext]
@@ -527,7 +515,6 @@
         end
       end
 
->>>>>>> a4b09610
       NO_ARGS = {}.freeze
 
       def public_send_field(obj, graphql_args, field_ctx)
